<<<<<<< HEAD
import { app, BrowserWindow, ipcMain, Menu } from 'electron'
=======
import { app, BrowserWindow, ipcMain, nativeImage } from 'electron'
>>>>>>> 03121030
import path from 'node:path'

process.env.DIST = path.join(__dirname, '../dist')
process.env.PUBLIC = app.isPackaged ? process.env.DIST : path.join(process.env.DIST, '../public')


let win: BrowserWindow | null

const VITE_DEV_SERVER_URL = process.env['VITE_DEV_SERVER_URL']


function createWindow() {
  win = new BrowserWindow({
    icon: path.join(process.env.PUBLIC, 'jsrunner.png'),
    frame: false,
    webPreferences: {
      preload: path.join(__dirname, 'preload.js'),
      devTools: true,
      nodeIntegration: true,

    },

  })
  ipcMain.on('close-me', () => {

    app.quit();
  });
  ipcMain.on('maximize', () => {

    win?.maximize();
  });
  ipcMain.on('unmaximize', () => {

    win?.unmaximize();
  });


  // TODO: CONNECT THE MENU WITH NPM WORKSPACE

  ipcMain.on('show-context-menu', (event) => {
    const template = [
      {
        label: 'Working on npm workspace module',
        click: () => { event.sender.send('context-menu-command', 'menu-item-1') }
      },
      { type: 'separator' },
      { label: 'coming soon', type: 'checkbox', checked: false }
    ]
    const menu = Menu.buildFromTemplate(template)
    menu.popup({ window: BrowserWindow.fromWebContents(event.sender) })
  })

  // Test active push message to Renderer-process.
  win.webContents.on('did-finish-load', () => {
    win?.webContents.send('main-process-message', (new Date).toLocaleString())
  })

  if (VITE_DEV_SERVER_URL) {
    win.loadURL(VITE_DEV_SERVER_URL)
  } else {
    // win.loadFile('dist/index.html')
    win.loadFile(path.join(process.env.DIST, 'index.html'))
  }
}

app.on('window-all-closed', () => {
  win = null
})
app
  .whenReady()
  .then(() => {
    if (process.platform === 'darwin') {
      app.dock.setIcon(
        nativeImage.createFromPath(path.join(process.env.PUBLIC, 'jsrunner.png'))
      )
    }
  })
  .then(createWindow)<|MERGE_RESOLUTION|>--- conflicted
+++ resolved
@@ -1,8 +1,4 @@
-<<<<<<< HEAD
-import { app, BrowserWindow, ipcMain, Menu } from 'electron'
-=======
 import { app, BrowserWindow, ipcMain, nativeImage } from 'electron'
->>>>>>> 03121030
 import path from 'node:path'
 
 process.env.DIST = path.join(__dirname, '../dist')
